// File: pkg/config/config.go

package config

import (
<<<<<<< HEAD
	"fmt"
	"os"
	"encoding/json"
	"github.com/fatih/color"
	"reflect"
)

// Config is a basic struct to hold config data.
type Config struct {
	URL string `json:"url,omitempty"`
	PARSERULES struct {
		TITLE string `json:title,omitempty`
		METADESCRIPTION string `json:metaDescription,omitempty`
	}
=======
	"encoding/json"
	"fmt"
	"os"
)

// Config holds configuration data.
type Config struct {
	URL string `json:"url,omitempty"`
>>>>>>> 33b30a8a
}

// Load reads config from the specified filePath.
// Returns an error if the file does not exist or if the JSON is invalid.
func Load(filePath string) (*Config, error) {
<<<<<<< HEAD
	// In future, parse JSON from filePath
	file, err := os.Open(filePath)
	if err != nil {
		return nil, err
	}
	defer file.Close()
	var cfg Config
    decoder := json.NewDecoder(file)
    if err := decoder.Decode(&cfg); err != nil {
        return nil, err
    }

	printNonEmptyFields("", cfg)
    return &cfg, nil
}

func printNonEmptyFields(prefix string, v interface{}) {
	val := reflect.ValueOf(v)

	// Handle pointers or nested structs
	if val.Kind() == reflect.Ptr {
		val = val.Elem()
	}

	typ := val.Type()

	// Iterate over fields
	for i := 0; i < typ.NumField(); i++ {
		field := val.Field(i)
		fieldType := typ.Field(i)
		fieldName := fieldType.Name

		// Handle nested structs
		if field.Kind() == reflect.Struct {
			printNonEmptyFields(prefix+fieldName+".", field.Interface())
		} else if field.Kind() == reflect.String && field.String() != "" {
			fmt.Println(color.New(color.FgHiYellow).Sprint(prefix+fieldName+":"), field.String())
		}
	}
=======
	if _, err := os.Stat(filePath); os.IsNotExist(err) {
		return nil, fmt.Errorf("config file %s does not exist", filePath)
	}

	fmt.Printf("Loading config from %s\n", filePath)

	// Read the file contents using os.ReadFile (replacing deprecated ioutil.ReadFile).
	content, err := os.ReadFile(filePath)
	if err != nil {
		return nil, fmt.Errorf("failed to read config file: %v", err)
	}

	// Unmarshal the JSON into a Config struct.
	var cfg Config
	if err := json.Unmarshal(content, &cfg); err != nil {
		return nil, fmt.Errorf("invalid JSON in config file: %v", err)
	}

	return &cfg, nil
>>>>>>> 33b30a8a
}<|MERGE_RESOLUTION|>--- conflicted
+++ resolved
@@ -3,37 +3,41 @@
 package config
 
 import (
-<<<<<<< HEAD
+	"encoding/json"
 	"fmt"
+	"github.com/fatih/color"
 	"os"
-	"encoding/json"
-	"github.com/fatih/color"
 	"reflect"
 )
 
-// Config is a basic struct to hold config data.
+// Config holds configuration data.
 type Config struct {
 	URL string `json:"url,omitempty"`
 	PARSERULES struct {
 		TITLE string `json:title,omitempty`
 		METADESCRIPTION string `json:metaDescription,omitempty`
 	}
-=======
-	"encoding/json"
-	"fmt"
-	"os"
-)
-
-// Config holds configuration data.
-type Config struct {
-	URL string `json:"url,omitempty"`
->>>>>>> 33b30a8a
-}
 
 // Load reads config from the specified filePath.
 // Returns an error if the file does not exist or if the JSON is invalid.
 func Load(filePath string) (*Config, error) {
-<<<<<<< HEAD
+	if _, err := os.Stat(filePath); os.IsNotExist(err) {
+		return nil, fmt.Errorf("config file %s does not exist", filePath)
+	}
+
+	fmt.Printf("Loading config from %s\n", filePath)
+
+	// Read the file contents using os.ReadFile (replacing deprecated ioutil.ReadFile).
+	content, err := os.ReadFile(filePath)
+	if err != nil {
+		return nil, fmt.Errorf("failed to read config file: %v", err)
+	}
+
+	// Unmarshal the JSON into a Config struct.
+	var cfg Config
+	if err := json.Unmarshal(content, &cfg); err != nil {
+		return nil, fmt.Errorf("invalid JSON in config file: %v", err)
+	}
 	// In future, parse JSON from filePath
 	file, err := os.Open(filePath)
 	if err != nil {
@@ -73,25 +77,4 @@
 			fmt.Println(color.New(color.FgHiYellow).Sprint(prefix+fieldName+":"), field.String())
 		}
 	}
-=======
-	if _, err := os.Stat(filePath); os.IsNotExist(err) {
-		return nil, fmt.Errorf("config file %s does not exist", filePath)
-	}
-
-	fmt.Printf("Loading config from %s\n", filePath)
-
-	// Read the file contents using os.ReadFile (replacing deprecated ioutil.ReadFile).
-	content, err := os.ReadFile(filePath)
-	if err != nil {
-		return nil, fmt.Errorf("failed to read config file: %v", err)
-	}
-
-	// Unmarshal the JSON into a Config struct.
-	var cfg Config
-	if err := json.Unmarshal(content, &cfg); err != nil {
-		return nil, fmt.Errorf("invalid JSON in config file: %v", err)
-	}
-
-	return &cfg, nil
->>>>>>> 33b30a8a
 }